// Copyright 2012 The Rust Project Developers. See the COPYRIGHT
// file at the top-level directory of this distribution and at
// http://rust-lang.org/COPYRIGHT.
//
// Licensed under the Apache License, Version 2.0 <LICENSE-APACHE or
// http://www.apache.org/licenses/LICENSE-2.0> or the MIT license
// <LICENSE-MIT or http://opensource.org/licenses/MIT>, at your
// option. This file may not be copied, modified, or distributed
// except according to those terms.

/*!

The compiler code necessary to implement the #[auto_encode] and
#[auto_decode] extension.  The idea here is that type-defining items may
be tagged with #[auto_encode] and #[auto_decode], which will cause
us to generate a little companion module with the same name as the item.

For example, a type like:

    #[auto_encode]
    #[auto_decode]
    struct Node {id: uint}

would generate two implementations like:

impl<S:std::serialize::Encoder> Encodable<S> for Node {
    fn encode(&self, s: &S) {
        do s.emit_struct("Node", 1) {
            s.emit_field("id", 0, || s.emit_uint(self.id))
        }
    }
}

impl<D:Decoder> Decodable for node_id {
    static fn decode(d: &D) -> Node {
        do d.read_struct("Node", 1) {
            Node {
                id: d.read_field(~"x", 0, || decode(d))
            }
        }
    }
}

Other interesting scenarios are whe the item has type parameters or
references other non-built-in types.  A type definition like:

    #[auto_encode]
    #[auto_decode]
    struct spanned<T> {node: T, span: span}

would yield functions like:

    impl<
        S: Encoder,
        T: Encodable<S>
    > spanned<T>: Encodable<S> {
        fn encode<S:Encoder>(s: &S) {
            do s.emit_rec {
                s.emit_field("node", 0, || self.node.encode(s));
                s.emit_field("span", 1, || self.span.encode(s));
            }
        }
    }

    impl<
        D: Decoder,
        T: Decodable<D>
    > spanned<T>: Decodable<D> {
        static fn decode(d: &D) -> spanned<T> {
            do d.read_rec {
                {
                    node: d.read_field(~"node", 0, || decode(d)),
                    span: d.read_field(~"span", 1, || decode(d)),
                }
            }
        }
    }

FIXME (#2810)--Hygiene. Search for "__" strings.  We also assume "std" is the
standard library.

Misc notes:
-----------

I use move mode arguments for ast nodes that will get inserted as is
into the tree.  This is intended to prevent us from inserting the same
node twice.

*/

use core::prelude::*;

use ast;
use ast_util;
use attr;
use codemap::span;
use ext::base::*;
use parse;
use opt_vec;
use opt_vec::OptVec;
use ext::build;

use core::vec;
use std::oldmap;
use std::oldmap::HashMap;

// Transitional reexports so qquote can find the paths it is looking for
mod syntax {
    pub use ext;
    pub use parse;
}

pub fn expand_auto_encode(
    cx: ext_ctxt,
    span: span,
    _mitem: @ast::meta_item,
    in_items: ~[@ast::item]
) -> ~[@ast::item] {
    fn is_auto_encode(a: &ast::attribute) -> bool {
        *attr::get_attr_name(a) == ~"auto_encode"
    }

    fn filter_attrs(item: @ast::item) -> @ast::item {
        @ast::item {
            attrs: item.attrs.filtered(|a| !is_auto_encode(a)),
            .. copy *item
        }
    }

    do vec::flat_map(in_items) |item| {
        if item.attrs.any(is_auto_encode) {
            match item.node {
                ast::item_struct(ref struct_def, ref generics) => {
                    let ser_impl = mk_struct_ser_impl(
                        cx,
                        item.span,
                        item.ident,
                        struct_def.fields,
                        generics
                    );

                    ~[filter_attrs(*item), ser_impl]
                },
                ast::item_enum(ref enum_def, ref generics) => {
                    let ser_impl = mk_enum_ser_impl(
                        cx,
                        item.span,
                        item.ident,
<<<<<<< HEAD
                        copy *enum_def,
                        copy *tps
=======
                        *enum_def,
                        generics
>>>>>>> d0a12347
                    );

                    ~[filter_attrs(*item), ser_impl]
                },
                _ => {
                    cx.span_err(span, ~"#[auto_encode] can only be \
                                        applied to structs, record types, \
                                        and enum definitions");
                    ~[*item]
                }
            }
        } else {
            ~[*item]
        }
    }
}

pub fn expand_auto_decode(
    cx: ext_ctxt,
    span: span,
    _mitem: @ast::meta_item,
    in_items: ~[@ast::item]
) -> ~[@ast::item] {
    fn is_auto_decode(a: &ast::attribute) -> bool {
        *attr::get_attr_name(a) == ~"auto_decode"
    }

    fn filter_attrs(item: @ast::item) -> @ast::item {
        @ast::item {
            attrs: item.attrs.filtered(|a| !is_auto_decode(a)),
            .. copy *item
        }
    }

    do vec::flat_map(in_items) |item| {
        if item.attrs.any(is_auto_decode) {
            match item.node {
                ast::item_struct(ref struct_def, ref generics) => {
                    let deser_impl = mk_struct_deser_impl(
                        cx,
                        item.span,
                        item.ident,
                        struct_def.fields,
<<<<<<< HEAD
                        copy *tps
=======
                        generics
>>>>>>> d0a12347
                    );

                    ~[filter_attrs(*item), deser_impl]
                },
                ast::item_enum(ref enum_def, ref generics) => {
                    let deser_impl = mk_enum_deser_impl(
                        cx,
                        item.span,
                        item.ident,
<<<<<<< HEAD
                        copy *enum_def,
                        copy *tps
=======
                        *enum_def,
                        generics
>>>>>>> d0a12347
                    );

                    ~[filter_attrs(*item), deser_impl]
                },
                _ => {
                    cx.span_err(span, ~"#[auto_decode] can only be \
                                        applied to structs, record types, \
                                        and enum definitions");
                    ~[*item]
                }
            }
        } else {
            ~[*item]
        }
    }
}

priv impl ext_ctxt {
    fn bind_path(
        span: span,
        ident: ast::ident,
        path: @ast::path,
        bounds: @OptVec<ast::TyParamBound>
    ) -> ast::TyParam {
        let bound = ast::TraitTyParamBound(@ast::Ty {
            id: self.next_id(),
            node: ast::ty_path(path, self.next_id()),
            span: span,
        });

        ast::TyParam {
            ident: ident,
            id: self.next_id(),
            bounds: @bounds.prepend(bound)
        }
    }

    fn expr(span: span, +node: ast::expr_) -> @ast::expr {
        @ast::expr {
            id: self.next_id(),
            callee_id: self.next_id(),
            node: node,
            span: span,
        }
    }

    fn path(span: span, +strs: ~[ast::ident]) -> @ast::path {
        @ast::path {
            span: span,
            global: false,
            idents: strs,
            rp: None,
            types: ~[]
        }
    }

    fn path_global(span: span, +strs: ~[ast::ident]) -> @ast::path {
        @ast::path {
            span: span,
            global: true,
            idents: strs,
            rp: None,
            types: ~[]
        }
    }

    fn path_tps(
        span: span,
        +strs: ~[ast::ident],
        +tps: ~[@ast::Ty]
    ) -> @ast::path {
        @ast::path {
            span: span,
            global: false,
            idents: strs,
            rp: None,
            types: tps
        }
    }

    fn path_tps_global(
        span: span,
        +strs: ~[ast::ident],
        +tps: ~[@ast::Ty]
    ) -> @ast::path {
        @ast::path {
            span: span,
            global: true,
            idents: strs,
            rp: None,
            types: tps
        }
    }

    fn ty_path(
        span: span,
        +strs: ~[ast::ident],
        +tps: ~[@ast::Ty]
    ) -> @ast::Ty {
        @ast::Ty {
            id: self.next_id(),
            node: ast::ty_path(
                self.path_tps(span, strs, tps),
                self.next_id()),
            span: span,
        }
    }

    fn binder_pat(span: span, nm: ast::ident) -> @ast::pat {
        @ast::pat {
            id: self.next_id(),
            node: ast::pat_ident(
                ast::bind_by_ref(ast::m_imm),
                self.path(span, ~[nm]),
                None),
            span: span,
        }
    }

    fn stmt(expr: @ast::expr) -> @ast::stmt {
        @codemap::spanned { node: ast::stmt_semi(expr, self.next_id()),
                       span: expr.span }
    }

    fn lit_str(span: span, s: @~str) -> @ast::expr {
        self.expr(
            span,
            ast::expr_vstore(
                self.expr(
                    span,
                    ast::expr_lit(
                        @codemap::spanned { node: ast::lit_str(s),
                                        span: span})),
                ast::expr_vstore_uniq))
    }

    fn lit_uint(span: span, i: uint) -> @ast::expr {
        self.expr(
            span,
            ast::expr_lit(
                @codemap::spanned { node: ast::lit_uint(i as u64, ast::ty_u),
                                span: span}))
    }

    fn lambda(+blk: ast::blk) -> @ast::expr {
        let ext_cx = self;
        let blk_e = self.expr(copy blk.span, ast::expr_block(copy blk));
        quote_expr!( || $blk_e )
    }

    fn blk(span: span, +stmts: ~[@ast::stmt]) -> ast::blk {
        codemap::spanned {
            node: ast::blk_ {
                view_items: ~[],
                stmts: stmts,
                expr: None,
                id: self.next_id(),
                rules: ast::default_blk,
            },
            span: span,
        }
    }

    fn expr_blk(expr: @ast::expr) -> ast::blk {
        codemap::spanned {
            node: ast::blk_ {
                view_items: ~[],
                stmts: ~[],
                expr: Some(expr),
                id: self.next_id(),
                rules: ast::default_blk,
            },
            span: expr.span,
        }
    }

    fn expr_path(span: span, +strs: ~[ast::ident]) -> @ast::expr {
        self.expr(span, ast::expr_path(self.path(span, strs)))
    }

    fn expr_path_global(span: span, +strs: ~[ast::ident]) -> @ast::expr {
        self.expr(span, ast::expr_path(self.path_global(span, strs)))
    }

    fn expr_var(span: span, +var: ~str) -> @ast::expr {
        self.expr_path(span, ~[self.ident_of(var)])
    }

    fn expr_field(
        span: span,
        expr: @ast::expr,
        ident: ast::ident
    ) -> @ast::expr {
        self.expr(span, ast::expr_field(expr, ident, ~[]))
    }

    fn expr_call(
        span: span,
        expr: @ast::expr,
        +args: ~[@ast::expr]
    ) -> @ast::expr {
        self.expr(span, ast::expr_call(expr, args, ast::NoSugar))
    }

    fn lambda_expr(expr: @ast::expr) -> @ast::expr {
        self.lambda(self.expr_blk(expr))
    }

    fn lambda_stmts(span: span, +stmts: ~[@ast::stmt]) -> @ast::expr {
        self.lambda(self.blk(span, stmts))
    }
}

fn mk_impl(
    cx: ext_ctxt,
    span: span,
    ident: ast::ident,
    ty_param: ast::TyParam,
    path: @ast::path,
    generics: &ast::Generics,
    f: fn(@ast::Ty) -> @ast::method
) -> @ast::item {
    /*!
     *
     * Given that we are deriving auto-encode a type `T<'a, ...,
     * 'z, A, ..., Z>`, creates an impl like:
     *
     *      impl<'a, ..., 'z, A:Tr, ..., Z:Tr> Tr for T<A, ..., Z> { ... }
     *
     * where Tr is either Serializable and Deserialize.
     *
     * FIXME(#5090): Remove code duplication between this and the code
     * in deriving.rs
     */


    // Copy the lifetimes
    let impl_lifetimes = generics.lifetimes.map(|l| {
        build::mk_lifetime(cx, l.span, l.ident)
    });

    // All the type parameters need to bound to the trait.
    let mut impl_tps = opt_vec::with(ty_param);
    for generics.ty_params.each |tp| {
        let t_bound = ast::TraitTyParamBound(@ast::Ty {
            id: cx.next_id(),
            node: ast::ty_path(path, cx.next_id()),
            span: span,
        });

        impl_tps.push(ast::TyParam {
            ident: tp.ident,
            id: cx.next_id(),
            bounds: @tp.bounds.prepend(t_bound)
        })
    }

    let opt_trait = Some(@ast::trait_ref {
        path: path,
        ref_id: cx.next_id(),
    });

    let ty = cx.ty_path(
        span,
        ~[ident],
        generics.ty_params.map(
            |tp| cx.ty_path(span, ~[tp.ident], ~[])).to_vec()
    );

    let generics = ast::Generics {
        lifetimes: impl_lifetimes,
        ty_params: impl_tps
    };

    @ast::item {
        // This is a new-style impl declaration.
        // XXX: clownshoes
        ident: parse::token::special_idents::clownshoes_extensions,
        attrs: ~[],
        id: cx.next_id(),
        node: ast::item_impl(generics, opt_trait, ty, ~[f(ty)]),
        vis: ast::public,
        span: span,
    }
}

fn mk_ser_impl(
    cx: ext_ctxt,
    span: span,
    ident: ast::ident,
    generics: &ast::Generics,
    body: @ast::expr
) -> @ast::item {
    // Make a path to the std::serialize::Encodable typaram.
    let ty_param = cx.bind_path(
        span,
        cx.ident_of(~"__S"),
        cx.path_global(
            span,
            ~[
                cx.ident_of(~"std"),
                cx.ident_of(~"serialize"),
                cx.ident_of(~"Encoder"),
            ]
        ),
        @opt_vec::Empty
    );

    // Make a path to the std::serialize::Encodable trait.
    let path = cx.path_tps_global(
        span,
        ~[
            cx.ident_of(~"std"),
            cx.ident_of(~"serialize"),
            cx.ident_of(~"Encodable"),
        ],
        ~[cx.ty_path(span, ~[cx.ident_of(~"__S")], ~[])]
    );

    mk_impl(
        cx,
        span,
        ident,
        ty_param,
        path,
        generics,
        |_ty| mk_ser_method(cx, span, cx.expr_blk(body))
    )
}

fn mk_deser_impl(
    cx: ext_ctxt,
    span: span,
    ident: ast::ident,
    generics: &ast::Generics,
    body: @ast::expr
) -> @ast::item {
    // Make a path to the std::serialize::Decodable typaram.
    let ty_param = cx.bind_path(
        span,
        cx.ident_of(~"__D"),
        cx.path_global(
            span,
            ~[
                cx.ident_of(~"std"),
                cx.ident_of(~"serialize"),
                cx.ident_of(~"Decoder"),
            ]
        ),
        @opt_vec::Empty
    );

    // Make a path to the std::serialize::Decodable trait.
    let path = cx.path_tps_global(
        span,
        ~[
            cx.ident_of(~"std"),
            cx.ident_of(~"serialize"),
            cx.ident_of(~"Decodable"),
        ],
        ~[cx.ty_path(span, ~[cx.ident_of(~"__D")], ~[])]
    );

    mk_impl(
        cx,
        span,
        ident,
        ty_param,
        path,
        generics,
        |ty| mk_deser_method(cx, span, ty, cx.expr_blk(body))
    )
}

fn mk_ser_method(
    cx: ext_ctxt,
    span: span,
    +ser_body: ast::blk
) -> @ast::method {
    let ty_s = @ast::Ty {
        id: cx.next_id(),
        node: ast::ty_rptr(
            @ast::region {
                id: cx.next_id(),
                node: ast::re_anon,
            },
            ast::mt {
                ty: cx.ty_path(span, ~[cx.ident_of(~"__S")], ~[]),
                mutbl: ast::m_imm
            }
        ),
        span: span,
    };

    let ser_inputs = ~[ast::arg {
        mode: ast::infer(cx.next_id()),
        is_mutbl: false,
        ty: ty_s,
        pat: @ast::pat {
            id: cx.next_id(),
            node: ast::pat_ident(
                ast::bind_by_copy,
                ast_util::ident_to_path(span, cx.ident_of(~"__s")),
                None),
            span: span,
        },
        id: cx.next_id(),
    }];

    let ser_output = @ast::Ty {
        id: cx.next_id(),
        node: ast::ty_nil,
        span: span,
    };

    let ser_decl = ast::fn_decl {
        inputs: ser_inputs,
        output: ser_output,
        cf: ast::return_val,
    };

    @ast::method {
        ident: cx.ident_of(~"encode"),
        attrs: ~[],
        generics: ast_util::empty_generics(),
        self_ty: codemap::spanned { node: ast::sty_region(ast::m_imm),
                                span: span },
        purity: ast::impure_fn,
        decl: ser_decl,
        body: ser_body,
        id: cx.next_id(),
        span: span,
        self_id: cx.next_id(),
        vis: ast::public,
    }
}

fn mk_deser_method(
    cx: ext_ctxt,
    span: span,
    ty: @ast::Ty,
    +deser_body: ast::blk
) -> @ast::method {
    let ty_d = @ast::Ty {
        id: cx.next_id(),
        node: ast::ty_rptr(
            @ast::region {
                id: cx.next_id(),
                node: ast::re_anon,
            },
            ast::mt {
                ty: cx.ty_path(span, ~[cx.ident_of(~"__D")], ~[]),
                mutbl: ast::m_imm
            }
        ),
        span: span,
    };

    let deser_inputs = ~[ast::arg {
        mode: ast::infer(cx.next_id()),
        is_mutbl: false,
        ty: ty_d,
        pat: @ast::pat {
            id: cx.next_id(),
            node: ast::pat_ident(
                ast::bind_by_copy,
                ast_util::ident_to_path(span, cx.ident_of(~"__d")),
                None),
            span: span,
        },
        id: cx.next_id(),
    }];

    let deser_decl = ast::fn_decl {
        inputs: deser_inputs,
        output: ty,
        cf: ast::return_val,
    };

    @ast::method {
        ident: cx.ident_of(~"decode"),
        attrs: ~[],
        generics: ast_util::empty_generics(),
        self_ty: codemap::spanned { node: ast::sty_static, span: span },
        purity: ast::impure_fn,
        decl: deser_decl,
        body: deser_body,
        id: cx.next_id(),
        span: span,
        self_id: cx.next_id(),
        vis: ast::public,
    }
}

fn mk_struct_ser_impl(
    cx: ext_ctxt,
    span: span,
    ident: ast::ident,
    fields: &[@ast::struct_field],
    generics: &ast::Generics
) -> @ast::item {
    let fields = do mk_struct_fields(fields).mapi |idx, field| {
        // ast for `|| self.$(name).encode(__s)`
        let expr_lambda = cx.lambda_expr(
            cx.expr_call(
                span,
                cx.expr_field(
                    span,
                    cx.expr_field(
                        span,
                        cx.expr_var(span, ~"self"),
                        field.ident
                    ),
                    cx.ident_of(~"encode")
                ),
                ~[cx.expr_var(span, ~"__s")]
            )
        );

        // ast for `__s.emit_field($(name), $(idx), $(expr_lambda))`
        cx.stmt(
            cx.expr_call(
                span,
                cx.expr_field(
                    span,
                    cx.expr_var(span, ~"__s"),
                    cx.ident_of(~"emit_field")
                ),
                ~[
                    cx.lit_str(span, @cx.str_of(field.ident)),
                    cx.lit_uint(span, idx),
                    expr_lambda,
                ]
            )
        )
    };

    // ast for `__s.emit_struct($(name), || $(fields))`
    let ser_body = cx.expr_call(
        span,
        cx.expr_field(
            span,
            cx.expr_var(span, ~"__s"),
            cx.ident_of(~"emit_struct")
        ),
        ~[
            cx.lit_str(span, @cx.str_of(ident)),
            cx.lit_uint(span, vec::len(fields)),
            cx.lambda_stmts(span, fields),
        ]
    );

    mk_ser_impl(cx, span, ident, generics, ser_body)
}

fn mk_struct_deser_impl(
    cx: ext_ctxt,
    span: span,
    ident: ast::ident,
    fields: ~[@ast::struct_field],
    generics: &ast::Generics
) -> @ast::item {
    let fields = do mk_struct_fields(fields).mapi |idx, field| {
        // ast for `|| std::serialize::decode(__d)`
        let expr_lambda = cx.lambda(
            cx.expr_blk(
                cx.expr_call(
                    span,
                    cx.expr_path_global(span, ~[
                        cx.ident_of(~"std"),
                        cx.ident_of(~"serialize"),
                        cx.ident_of(~"Decodable"),
                        cx.ident_of(~"decode"),
                    ]),
                    ~[cx.expr_var(span, ~"__d")]
                )
            )
        );

        // ast for `__d.read_field($(name), $(idx), $(expr_lambda))`
        let expr: @ast::expr = cx.expr_call(
            span,
            cx.expr_field(
                span,
                cx.expr_var(span, ~"__d"),
                cx.ident_of(~"read_field")
            ),
            ~[
                cx.lit_str(span, @cx.str_of(field.ident)),
                cx.lit_uint(span, idx),
                expr_lambda,
            ]
        );

        codemap::spanned {
            node: ast::field_ {
                mutbl: field.mutbl,
                ident: field.ident,
                expr: expr,
            },
            span: span,
        }
    };

    // ast for `read_struct($(name), || $(fields))`
    let body = cx.expr_call(
        span,
        cx.expr_field(
            span,
            cx.expr_var(span, ~"__d"),
            cx.ident_of(~"read_struct")
        ),
        ~[
            cx.lit_str(span, @cx.str_of(ident)),
            cx.lit_uint(span, vec::len(fields)),
            cx.lambda_expr(
                cx.expr(
                    span,
                    ast::expr_struct(
                        cx.path(span, ~[ident]),
                        fields,
                        None
                    )
                )
            ),
        ]
    );

    mk_deser_impl(cx, span, ident, generics, body)
}

// Records and structs don't have the same fields types, but they share enough
// that if we extract the right subfields out we can share the code
// generator code.
struct field {
    span: span,
    ident: ast::ident,
    mutbl: ast::mutability,
}

fn mk_struct_fields(fields: &[@ast::struct_field]) -> ~[field] {
    do fields.map |field| {
        let (ident, mutbl) = match field.node.kind {
            ast::named_field(ident, mutbl, _) => (ident, mutbl),
            _ => fail!(~"[auto_encode] does not support \
                        unnamed fields")
        };

        field {
            span: field.span,
            ident: ident,
            mutbl: match mutbl {
                ast::struct_mutable => ast::m_mutbl,
                ast::struct_immutable => ast::m_imm,
            },
        }
    }
}

fn mk_enum_ser_impl(
    cx: ext_ctxt,
    span: span,
    ident: ast::ident,
<<<<<<< HEAD
    +enum_def: ast::enum_def,
    tps: ~[ast::ty_param]
=======
    enum_def: ast::enum_def,
    generics: &ast::Generics
>>>>>>> d0a12347
) -> @ast::item {
    let body = mk_enum_ser_body(
        cx,
        span,
        ident,
        copy enum_def.variants
    );

    mk_ser_impl(cx, span, ident, generics, body)
}

fn mk_enum_deser_impl(
    cx: ext_ctxt,
    span: span,
    ident: ast::ident,
<<<<<<< HEAD
    +enum_def: ast::enum_def,
    tps: ~[ast::ty_param]
=======
    enum_def: ast::enum_def,
    generics: &ast::Generics
>>>>>>> d0a12347
) -> @ast::item {
    let body = mk_enum_deser_body(
        cx,
        span,
        ident,
        enum_def.variants
    );

    mk_deser_impl(cx, span, ident, generics, body)
}

fn ser_variant(
    cx: ext_ctxt,
    span: span,
    v_name: ast::ident,
    v_idx: uint,
    args: ~[ast::variant_arg]
) -> ast::arm {
    // Name the variant arguments.
    let names = args.mapi(|i, _arg| cx.ident_of(fmt!("__v%u", i)));

    // Bind the names to the variant argument type.
    let pats = args.mapi(|i, arg| cx.binder_pat(arg.ty.span, names[i]));

    let pat_node = if pats.is_empty() {
        ast::pat_ident(
            ast::bind_infer,
            cx.path(span, ~[v_name]),
            None
        )
    } else {
        ast::pat_enum(
            cx.path(span, ~[v_name]),
            Some(pats)
        )
    };

    let pat = @ast::pat {
        id: cx.next_id(),
        node: pat_node,
        span: span,
    };

    let stmts = do args.mapi |a_idx, _arg| {
        // ast for `__s.emit_enum_variant_arg`
        let expr_emit = cx.expr_field(
            span,
            cx.expr_var(span, ~"__s"),
            cx.ident_of(~"emit_enum_variant_arg")
        );

        // ast for `|| $(v).encode(__s)`
        let expr_encode = cx.lambda_expr(
             cx.expr_call(
                span,
                cx.expr_field(
                    span,
                    cx.expr_path(span, ~[names[a_idx]]),
                    cx.ident_of(~"encode")
                ),
                ~[cx.expr_var(span, ~"__s")]
            )
        );

        // ast for `$(expr_emit)($(a_idx), $(expr_encode))`
        cx.stmt(
            cx.expr_call(
                span,
                expr_emit,
                ~[cx.lit_uint(span, a_idx), expr_encode]
            )
        )
    };

    // ast for `__s.emit_enum_variant($(name), $(idx), $(sz), $(lambda))`
    let body = cx.expr_call(
        span,
        cx.expr_field(
            span,
            cx.expr_var(span, ~"__s"),
            cx.ident_of(~"emit_enum_variant")
        ),
        ~[
            cx.lit_str(span, @cx.str_of(v_name)),
            cx.lit_uint(span, v_idx),
            cx.lit_uint(span, stmts.len()),
            cx.lambda_stmts(span, stmts),
        ]
    );

    ast::arm { pats: ~[pat], guard: None, body: cx.expr_blk(body) }
}

fn mk_enum_ser_body(
    cx: ext_ctxt,
    span: span,
    name: ast::ident,
    +variants: ~[ast::variant]
) -> @ast::expr {
    let arms = do variants.mapi |v_idx, variant| {
        match variant.node.kind {
            ast::tuple_variant_kind(ref args) =>
                ser_variant(
                    cx,
                    span,
                    variant.node.name,
                    v_idx,
                    /*bad*/ copy *args
                ),
            ast::struct_variant_kind(*) =>
                fail!(~"struct variants unimplemented"),
            ast::enum_variant_kind(*) =>
                fail!(~"enum variants unimplemented"),
        }
    };

    // ast for `match *self { $(arms) }`
    let match_expr = cx.expr(
        span,
        ast::expr_match(
            cx.expr(
                span,
                ast::expr_unary(ast::deref, cx.expr_var(span, ~"self"))
            ),
            arms
        )
    );

    // ast for `__s.emit_enum($(name), || $(match_expr))`
    cx.expr_call(
        span,
        cx.expr_field(
            span,
            cx.expr_var(span, ~"__s"),
            cx.ident_of(~"emit_enum")
        ),
        ~[
            cx.lit_str(span, @cx.str_of(name)),
            cx.lambda_expr(match_expr),
        ]
    )
}

fn mk_enum_deser_variant_nary(
    cx: ext_ctxt,
    span: span,
    name: ast::ident,
    args: ~[ast::variant_arg]
) -> @ast::expr {
    let args = do args.mapi |idx, _arg| {
        // ast for `|| std::serialize::decode(__d)`
        let expr_lambda = cx.lambda_expr(
            cx.expr_call(
                span,
                cx.expr_path_global(span, ~[
                    cx.ident_of(~"std"),
                    cx.ident_of(~"serialize"),
                    cx.ident_of(~"Decodable"),
                    cx.ident_of(~"decode"),
                ]),
                ~[cx.expr_var(span, ~"__d")]
            )
        );

        // ast for `__d.read_enum_variant_arg($(a_idx), $(expr_lambda))`
        cx.expr_call(
            span,
            cx.expr_field(
                span,
                cx.expr_var(span, ~"__d"),
                cx.ident_of(~"read_enum_variant_arg")
            ),
            ~[cx.lit_uint(span, idx), expr_lambda]
        )
    };

    // ast for `$(name)($(args))`
    cx.expr_call(span, cx.expr_path(span, ~[name]), args)
}

fn mk_enum_deser_body(
    ext_cx: ext_ctxt,
    span: span,
    name: ast::ident,
    variants: ~[ast::variant]
) -> @ast::expr {
    let mut arms = do variants.mapi |v_idx, variant| {
        let body = match variant.node.kind {
            ast::tuple_variant_kind(ref args) => {
                if args.is_empty() {
                    // for a nullary variant v, do "v"
                    ext_cx.expr_path(span, ~[variant.node.name])
                } else {
                    // for an n-ary variant v, do "v(a_1, ..., a_n)"
                    mk_enum_deser_variant_nary(
                        ext_cx,
                        span,
                        variant.node.name,
                        copy *args
                    )
                }
            },
            ast::struct_variant_kind(*) =>
                fail!(~"struct variants unimplemented"),
            ast::enum_variant_kind(*) =>
                fail!(~"enum variants unimplemented")
        };

        let pat = @ast::pat {
            id: ext_cx.next_id(),
            node: ast::pat_lit(ext_cx.lit_uint(span, v_idx)),
            span: span,
        };

        ast::arm {
            pats: ~[pat],
            guard: None,
            body: ext_cx.expr_blk(body),
        }
    };

    let quoted_expr = copy quote_expr!(
      ::core::sys::begin_unwind(~"explicit failure", ~"empty", 1);
    ).node;

    let impossible_case = ast::arm {
        pats: ~[@ast::pat {
            id: ext_cx.next_id(),
            node: ast::pat_wild,
            span: span,
        }],
        guard: None,

        // FIXME(#3198): proper error message
        body: ext_cx.expr_blk(ext_cx.expr(span, quoted_expr)),
    };

    arms.push(impossible_case);

    // ast for `|i| { match i { $(arms) } }`
    let expr_lambda = ext_cx.expr(
        span,
        ast::expr_fn_block(
            ast::fn_decl {
                inputs: ~[ast::arg {
                    mode: ast::infer(ext_cx.next_id()),
                    is_mutbl: false,
                    ty: @ast::Ty {
                        id: ext_cx.next_id(),
                        node: ast::ty_infer,
                        span: span
                    },
                    pat: @ast::pat {
                        id: ext_cx.next_id(),
                        node: ast::pat_ident(
                            ast::bind_by_copy,
                            ast_util::ident_to_path(span,
                                ext_cx.ident_of(~"i")),
                            None),
                        span: span,
                    },
                    id: ext_cx.next_id(),
                }],
                output: @ast::Ty {
                    id: ext_cx.next_id(),
                    node: ast::ty_infer,
                    span: span,
                },
                cf: ast::return_val,
            },
            ext_cx.expr_blk(
                ext_cx.expr(
                    span,
                    ast::expr_match(ext_cx.expr_var(span, ~"i"), arms)
                )
            )
        )
    );

    // ast for `__d.read_enum_variant($(expr_lambda))`
    let expr_lambda = ext_cx.lambda_expr(
        ext_cx.expr_call(
            span,
            ext_cx.expr_field(
                span,
                ext_cx.expr_var(span, ~"__d"),
                ext_cx.ident_of(~"read_enum_variant")
            ),
            ~[expr_lambda]
        )
    );

    // ast for `__d.read_enum($(e_name), $(expr_lambda))`
    ext_cx.expr_call(
        span,
        ext_cx.expr_field(
            span,
            ext_cx.expr_var(span, ~"__d"),
            ext_cx.ident_of(~"read_enum")
        ),
        ~[
            ext_cx.lit_str(span, @ext_cx.str_of(name)),
            expr_lambda
        ]
    )
}


#[cfg(test)]
mod test {
    use std::serialize::Encodable;
    use std::serialize::Encoder;
    use core::dvec::*;
    use util::testing::*;
    use core::io;
    use core::str;
    use core::option::Option;
    use core::option::Some;
    use core::option::None;
    use std;

    // just adding the ones I want to test, for now:
    #[deriving_eq]
    pub enum call {
        CallToEmitEnum(~str),
        CallToEmitEnumVariant(~str, uint, uint),
        CallToEmitEnumVariantArg(uint),
        CallToEmitUint(uint),
        CallToEmitNil,
        CallToEmitStruct(~str,uint),
        CallToEmitField(~str,uint),
        // all of the ones I was too lazy to handle:
        CallToOther
    }
    // using `@mut` rather than changing the
    // type of self in every method of every encoder everywhere.
    pub struct TestEncoder {call_log : @mut ~[call]}

    pub impl TestEncoder {
        // these self's should be &mut self's, as well....
        fn add_to_log (&self, c : call) {
            self.call_log.push(copy c);
        }
        fn add_unknown_to_log (&self) {
            self.add_to_log (CallToOther)
        }
    }

    impl Encoder for TestEncoder {
        fn emit_nil(&self) { self.add_to_log(CallToEmitNil) }

        fn emit_uint(&self, +v: uint) {self.add_to_log(CallToEmitUint(v)); }
        fn emit_u64(&self, +_v: u64) { self.add_unknown_to_log(); }
        fn emit_u32(&self, +_v: u32) { self.add_unknown_to_log(); }
        fn emit_u16(&self, +_v: u16) { self.add_unknown_to_log(); }
        fn emit_u8(&self, +_v: u8)   { self.add_unknown_to_log(); }

        fn emit_int(&self, +_v: int) { self.add_unknown_to_log(); }
        fn emit_i64(&self, +_v: i64) { self.add_unknown_to_log(); }
        fn emit_i32(&self, +_v: i32) { self.add_unknown_to_log(); }
        fn emit_i16(&self, +_v: i16) { self.add_unknown_to_log(); }
        fn emit_i8(&self, +_v: i8)   { self.add_unknown_to_log(); }

        fn emit_bool(&self, +_v: bool) { self.add_unknown_to_log(); }

        fn emit_f64(&self, +_v: f64) { self.add_unknown_to_log(); }
        fn emit_f32(&self, +_v: f32) { self.add_unknown_to_log(); }
        fn emit_float(&self, +_v: float) { self.add_unknown_to_log(); }

        fn emit_char(&self, +_v: char) { self.add_unknown_to_log(); }

        fn emit_borrowed_str(&self, +_v: &str) { self.add_unknown_to_log(); }
        fn emit_owned_str(&self, +_v: &str) { self.add_unknown_to_log(); }
        fn emit_managed_str(&self, +_v: &str) { self.add_unknown_to_log(); }

        fn emit_borrowed(&self, f: fn()) { self.add_unknown_to_log(); f() }
        fn emit_owned(&self, f: fn()) { self.add_unknown_to_log(); f() }
        fn emit_managed(&self, f: fn()) { self.add_unknown_to_log(); f() }

        fn emit_enum(&self, name: &str, f: fn()) {
            self.add_to_log(CallToEmitEnum(name.to_str())); f(); }

        fn emit_enum_variant(&self, name: &str, +id: uint,
                             +cnt: uint, f: fn()) {
            self.add_to_log(CallToEmitEnumVariant (name.to_str(),id,cnt));
            f();
        }

        fn emit_enum_variant_arg(&self, +idx: uint, f: fn()) {
            self.add_to_log(CallToEmitEnumVariantArg (idx)); f();
        }

        fn emit_borrowed_vec(&self, +_len: uint, f: fn()) {
            self.add_unknown_to_log(); f();
        }

        fn emit_owned_vec(&self, +_len: uint, f: fn()) {
            self.add_unknown_to_log(); f();
        }
        fn emit_managed_vec(&self, +_len: uint, f: fn()) {
            self.add_unknown_to_log(); f();
        }
        fn emit_vec_elt(&self, +_idx: uint, f: fn()) {
            self.add_unknown_to_log(); f();
        }

        fn emit_rec(&self, f: fn()) {
            self.add_unknown_to_log(); f();
        }
        fn emit_struct(&self, name: &str, +len: uint, f: fn()) {
            self.add_to_log(CallToEmitStruct (name.to_str(),len)); f();
        }
        fn emit_field(&self, name: &str, +idx: uint, f: fn()) {
            self.add_to_log(CallToEmitField (name.to_str(),idx)); f();
        }

        fn emit_tup(&self, +_len: uint, f: fn()) {
            self.add_unknown_to_log(); f();
        }
        fn emit_tup_elt(&self, +_idx: uint, f: fn()) {
            self.add_unknown_to_log(); f();
        }
    }


    fn to_call_log (val: Encodable<TestEncoder>) -> ~[call] {
        let mut te = TestEncoder {call_log: @mut ~[]};
        val.encode(&te);
        copy *te.call_log
    }

    #[auto_encode]
    enum Written {
        Book(uint,uint),
        Magazine(~str)
    }

    #[test] fn encode_enum_test () {
        check_equal (to_call_log(Book(34,44)
                                 as Encodable::<TestEncoder>),
                     ~[CallToEmitEnum (~"Written"),
                       CallToEmitEnumVariant (~"Book",0,2),
                       CallToEmitEnumVariantArg (0),
                       CallToEmitUint (34),
                       CallToEmitEnumVariantArg (1),
                       CallToEmitUint (44)]);
        }

    pub enum BPos = uint;

    #[auto_encode]
    pub struct HasPos { pos : BPos }

    #[test] fn encode_newtype_test () {
        check_equal (to_call_log (HasPos {pos:BPos(48)}
                                 as Encodable::<TestEncoder>),
                    ~[CallToEmitStruct(~"HasPos",1),
                      CallToEmitField(~"pos",0),
                      CallToEmitUint(48)]);
    }
}<|MERGE_RESOLUTION|>--- conflicted
+++ resolved
@@ -146,13 +146,8 @@
                         cx,
                         item.span,
                         item.ident,
-<<<<<<< HEAD
                         copy *enum_def,
-                        copy *tps
-=======
-                        *enum_def,
                         generics
->>>>>>> d0a12347
                     );
 
                     ~[filter_attrs(*item), ser_impl]
@@ -196,11 +191,7 @@
                         item.span,
                         item.ident,
                         struct_def.fields,
-<<<<<<< HEAD
-                        copy *tps
-=======
                         generics
->>>>>>> d0a12347
                     );
 
                     ~[filter_attrs(*item), deser_impl]
@@ -210,13 +201,8 @@
                         cx,
                         item.span,
                         item.ident,
-<<<<<<< HEAD
                         copy *enum_def,
-                        copy *tps
-=======
-                        *enum_def,
                         generics
->>>>>>> d0a12347
                     );
 
                     ~[filter_attrs(*item), deser_impl]
@@ -880,13 +866,8 @@
     cx: ext_ctxt,
     span: span,
     ident: ast::ident,
-<<<<<<< HEAD
     +enum_def: ast::enum_def,
-    tps: ~[ast::ty_param]
-=======
-    enum_def: ast::enum_def,
     generics: &ast::Generics
->>>>>>> d0a12347
 ) -> @ast::item {
     let body = mk_enum_ser_body(
         cx,
@@ -902,13 +883,8 @@
     cx: ext_ctxt,
     span: span,
     ident: ast::ident,
-<<<<<<< HEAD
     +enum_def: ast::enum_def,
-    tps: ~[ast::ty_param]
-=======
-    enum_def: ast::enum_def,
     generics: &ast::Generics
->>>>>>> d0a12347
 ) -> @ast::item {
     let body = mk_enum_deser_body(
         cx,
