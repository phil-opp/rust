// Copyright 2012 The Rust Project Developers. See the COPYRIGHT
// file at the top-level directory of this distribution and at
// http://rust-lang.org/COPYRIGHT.
//
// Licensed under the Apache License, Version 2.0 <LICENSE-APACHE or
// http://www.apache.org/licenses/LICENSE-2.0> or the MIT license
// <LICENSE-MIT or http://opensource.org/licenses/MIT>, at your
// option. This file may not be copied, modified, or distributed
// except according to those terms.

// Parsing pipes protocols from token trees.

use ext::pipes::pipec::*;
use parse::common::SeqSep;
use parse::parser;
use parse::token;

use core::prelude::*;

pub trait proto_parser {
    fn parse_proto(&self, +id: ~str) -> protocol;
    fn parse_state(&self, proto: protocol);
    fn parse_message(&self, state: state);
}

<<<<<<< HEAD
pub impl proto_parser for parser::Parser {
    fn parse_proto(&self, +id: ~str) -> protocol {
=======
impl proto_parser for parser::Parser {
    fn parse_proto(&self, id: ~str) -> protocol {
>>>>>>> a6d96893
        let proto = protocol(id, *self.span);

        self.parse_seq_to_before_end(
            &token::EOF,
            SeqSep {
                sep: None,
                trailing_sep_allowed: false,
            },
            |self| self.parse_state(proto)
        );

        return proto;
    }

    fn parse_state(&self, proto: protocol) {
        let id = self.parse_ident();
        let name = copy *self.interner.get(id);

        self.expect(&token::COLON);
        let dir = match copy *self.token {
            token::IDENT(n, _) => self.interner.get(n),
            _ => fail!()
        };
        self.bump();
        let dir = match dir {
          @~"send" => send,
          @~"recv" => recv,
          _ => fail!()
        };

        let typarms = if *self.token == token::LT {
            self.parse_ty_params()
        } else {
            ~[]
        };

        let state = proto.add_state_poly(name, id, dir, typarms);

        // parse the messages
        self.parse_unspanned_seq(
            &token::LBRACE,
            &token::RBRACE,
            SeqSep {
                sep: Some(token::COMMA),
                trailing_sep_allowed: true,
            },
            |self| self.parse_message(state)
        );
    }

    fn parse_message(&self, state: state) {
        let mname = copy *self.interner.get(self.parse_ident());

        let args = if *self.token == token::LPAREN {
            self.parse_unspanned_seq(
                &token::LPAREN,
                &token::RPAREN,
                SeqSep {
                    sep: Some(token::COMMA),
                    trailing_sep_allowed: true,
                },
                |p| p.parse_ty(false)
            )
        }
        else { ~[] };

        self.expect(&token::RARROW);

        let next = match *self.token {
          token::IDENT(_, _) => {
            let name = copy *self.interner.get(self.parse_ident());
            let ntys = if *self.token == token::LT {
                self.parse_unspanned_seq(
                    &token::LT,
                    &token::GT,
                    SeqSep {
                        sep: Some(token::COMMA),
                        trailing_sep_allowed: true,
                    },
                    |p| p.parse_ty(false)
                )
            }
            else { ~[] };
            Some(next_state {state: name, tys: ntys})
          }
          token::NOT => {
            // -> !
            self.bump();
            None
          }
          _ => self.fatal(~"invalid next state")
        };

        state.add_message(mname, *self.span, args, next);

    }
}<|MERGE_RESOLUTION|>--- conflicted
+++ resolved
@@ -23,13 +23,8 @@
     fn parse_message(&self, state: state);
 }
 
-<<<<<<< HEAD
-pub impl proto_parser for parser::Parser {
+impl proto_parser for parser::Parser {
     fn parse_proto(&self, +id: ~str) -> protocol {
-=======
-impl proto_parser for parser::Parser {
-    fn parse_proto(&self, id: ~str) -> protocol {
->>>>>>> a6d96893
         let proto = protocol(id, *self.span);
 
         self.parse_seq_to_before_end(
